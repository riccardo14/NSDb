--- conflicted
+++ resolved
@@ -28,6 +28,8 @@
 
 lazy val `nsdb-http` = project
   .settings(Commons.settings: _*)
+  .settings(libraryDependencies ++= Dependencies.Http.libraries)
+  .dependsOn(`nsdb-core`, `nsdb-sql`)
   .dependsOn(`nsdb-core`)
 
 lazy val `nsdb-rpc` = project
@@ -56,13 +58,8 @@
 
 lazy val `nsdb-scala-api` = project
   .settings(Commons.settings: _*)
-<<<<<<< HEAD
   .settings(libraryDependencies ++= Dependencies.ScalaAPI.libraries)
   .dependsOn(`nsdb-rpc`)
-=======
-  .settings(libraryDependencies ++= Dependencies.Http.libraries)
-  .dependsOn(`nsdb-core`, `nsdb-sql`)
->>>>>>> 3f80d43a
 
 lazy val `nsdb-cli` = project
   .settings(Commons.settings: _*)
