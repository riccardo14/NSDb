import sbt._

object Dependencies {

  object scalaLang {
    lazy val version   = "2.12.3"
    lazy val namespace = "org.scala-lang"
    lazy val compiler  = namespace % "scala-compiler" % version
  }

  object scalaModules {
    lazy val namespace         = "org.scala-lang.modules"
    lazy val parserCombinators = namespace %% "scala-parser-combinators" % "1.0.6"
  }

  object cats {
    lazy val version   = "0.9.0"
    lazy val namespace = "org.typelevel"
    lazy val cats      = namespace %% "cats" % version
  }

  object akka {
    lazy val version   = "2.4.20"
    lazy val namespace = "com.typesafe.akka"

    lazy val actor           = namespace %% "akka-actor"            % version
    lazy val testkit         = namespace %% "akka-testkit"          % version
    lazy val stream          = namespace %% "akka-stream"           % version
    lazy val distributedData = namespace %% "akka-distributed-data" % version
    lazy val cluster         = namespace %% "akka-cluster"          % version
    lazy val sharding        = namespace %% "akka-sharding"         % version
    lazy val clusterTools    = namespace %% "akka-cluster-tools"    % version
//    lazy val camel           = namespace %% "akka-camel"            % version

  }

  object akka_http {
    lazy val version   = "10.0.9"
    lazy val namespace = "com.typesafe.akka"

    lazy val core_http = namespace %% "akka-http-core" % version excludeAll (ExclusionRule(organization =
                                                                                             "com.typesafe.akka",
                                                                                           name = "akka-actor"),
    ExclusionRule(organization = "com.typesafe.akka", name = "akka-testkit"),
    ExclusionRule(organization = "com.typesafe.akka", name = "akka-stream"),
    ExclusionRule(organization = "com.typesafe.akka", name = "akka-stream-testkit"))
    lazy val default = namespace %% "akka-http"         % version
    lazy val testkit = namespace %% "akka-http-testkit" % version % Test
    lazy val jackson = namespace %% "akka-http-jackson" % version
    lazy val xml     = namespace %% "akka-http-xml"     % version

    lazy val core = Seq(core_http, default, testkit, /*spray_json,*/ jackson, xml)
  }

  object javaWebsocket {
    lazy val version       = "1.3.0"
    lazy val namespace     = "org.java-websocket"
    lazy val javaWebsocket = namespace % "Java-WebSocket" % version
  }

  object json4s {
    val version = "3.5.2"
    val native  = "org.json4s" %% "json4s-native" % version
  }

//  object akka_stream {
//    lazy val streamzCamel = "com.github.krasserm" %% "streamz-camel-akka" % "0.9-M1"
//  }

  object lucene {
    lazy val version     = "6.6.0"
    lazy val namespace   = "org.apache.lucene"
    lazy val core        = namespace % "lucene-core" % version
    lazy val queryParser = namespace % "lucene-queryparser" % version
    lazy val grouping    = namespace % "lucene-grouping" % version
  }

  object scalatest {
    lazy val version   = "3.0.0"
    lazy val namespace = "org.scalatest"
    lazy val core      = namespace %% "scalatest" % version
  }

  object junit {
    lazy val version   = "4.12"
    lazy val namespace = "junit"
    lazy val junit     = namespace % "junit" % version
  }

  object junitInterface {
    lazy val version        = "0.11"
    lazy val namespace      = "com.novocode"
    lazy val junitInterface = namespace % "junit-interface" % version
  }

  object logging {
    lazy val `scala-logging` = "com.typesafe.scala-logging" %% "scala-logging" % "3.5.0"
  }

  object flink {
    lazy val version        = "1.3.2"
    lazy val namespace      = "org.apache.flink"
    lazy val core           = namespace % "flink-core" % version
    lazy val streamingScala = namespace % "flink-streaming-scala_2.11" % version
  }

  lazy val asm = "asm" % "asm" % "3.3.1" % Test //import to use ClosureCleaner in test

//  object camel {
//    lazy val version        = "2.17.7"
//    lazy val namespace      = "org.apache.camel"
//    lazy val `camel-netty4` = namespace % "camel-netty4" % version
//  }

  object netty {
    lazy val version   = "4.1.8.Final"
    lazy val namespace = "io.netty"
//    lazy val `netty-all` = namespace % "netty-all" % version
  }

  object gRPC {
    lazy val version         = "1.4.0"
    lazy val namespace       = "io.grpc"
    lazy val `grpc-netty`    = namespace % "grpc-netty" % version
    lazy val `grpc-protobuf` = namespace % "grpc-protobuf" % version
  }

  object scalaPB {
    lazy val version        = "0.6.1"
    lazy val namespace      = "com.trueaccord.scalapb"
    lazy val `runtime`      = namespace %% "scalapb-runtime" % version
    lazy val `runtime-grpc` = namespace %% "scalapb-runtime-grpc" % version
  }

  object slf4j {
    lazy val version   = "1.7.25"
    lazy val namespace = "org.slf4j"
    lazy val api       = namespace % "slf4j-api" % version
  }

  object Core {
    val libraries = Seq(
      akka.actor,
      cats.cats,
      lucene.core,
      lucene.queryParser,
<<<<<<< HEAD
      lucene.facet,
      scalatest.core % Test,
      akka.testkit   % Test
=======
      lucene.grouping,
      scalatest.core % Test
>>>>>>> 3f80d43a
    )
  }

  object Common {
    val libraries = Seq.empty
  }

  object RPC {
    val libraries = Seq(
      slf4j.api,
      gRPC.`grpc-netty`,
      gRPC.`grpc-protobuf`,
      scalaPB.`runtime`,
      scalaPB.`runtime-grpc`
    )
  }

  object AkkaClient {
    val libraries = Seq(
      akka.actor,
      akka.cluster,
      akka.clusterTools
    )
  }

  object Cluster {
    val libraries = Seq(
      akka.cluster,
      akka.clusterTools
    )
  }

  object ScalaAPI {
    val libraries = Seq.empty
  }

  object SQL {
    lazy val libraries = Seq(
      scalaModules.parserCombinators,
      scalatest.core % Test
    )
  }

<<<<<<< HEAD
  object CLI {
    lazy val libraries = Seq(
      scalaLang.compiler
    )
  }

  object FlinkConnector {
    lazy val libraries = Seq(
      flink.streamingScala % Provided
    )
  }

=======
  object Http {
    lazy val libraries = Seq(
      akka.stream,
      akka_http.default,
      json4s.native,
      javaWebsocket.javaWebsocket,
      scalatest.core % Test,
      akka_http.testkit
    )
  }
>>>>>>> 3f80d43a
}<|MERGE_RESOLUTION|>--- conflicted
+++ resolved
@@ -9,8 +9,9 @@
   }
 
   object scalaModules {
+    lazy val version           = "1.0.6"
     lazy val namespace         = "org.scala-lang.modules"
-    lazy val parserCombinators = namespace %% "scala-parser-combinators" % "1.0.6"
+    lazy val parserCombinators = namespace %% "scala-parser-combinators" % version
   }
 
   object cats {
@@ -30,7 +31,6 @@
     lazy val cluster         = namespace %% "akka-cluster"          % version
     lazy val sharding        = namespace %% "akka-sharding"         % version
     lazy val clusterTools    = namespace %% "akka-cluster-tools"    % version
-//    lazy val camel           = namespace %% "akka-camel"            % version
 
   }
 
@@ -62,10 +62,6 @@
     val version = "3.5.2"
     val native  = "org.json4s" %% "json4s-native" % version
   }
-
-//  object akka_stream {
-//    lazy val streamzCamel = "com.github.krasserm" %% "streamz-camel-akka" % "0.9-M1"
-//  }
 
   object lucene {
     lazy val version     = "6.6.0"
@@ -106,18 +102,6 @@
 
   lazy val asm = "asm" % "asm" % "3.3.1" % Test //import to use ClosureCleaner in test
 
-//  object camel {
-//    lazy val version        = "2.17.7"
-//    lazy val namespace      = "org.apache.camel"
-//    lazy val `camel-netty4` = namespace % "camel-netty4" % version
-//  }
-
-  object netty {
-    lazy val version   = "4.1.8.Final"
-    lazy val namespace = "io.netty"
-//    lazy val `netty-all` = namespace % "netty-all" % version
-  }
-
   object gRPC {
     lazy val version         = "1.4.0"
     lazy val namespace       = "io.grpc"
@@ -144,14 +128,8 @@
       cats.cats,
       lucene.core,
       lucene.queryParser,
-<<<<<<< HEAD
-      lucene.facet,
-      scalatest.core % Test,
-      akka.testkit   % Test
-=======
       lucene.grouping,
       scalatest.core % Test
->>>>>>> 3f80d43a
     )
   }
 
@@ -195,7 +173,6 @@
     )
   }
 
-<<<<<<< HEAD
   object CLI {
     lazy val libraries = Seq(
       scalaLang.compiler
@@ -208,7 +185,6 @@
     )
   }
 
-=======
   object Http {
     lazy val libraries = Seq(
       akka.stream,
@@ -219,5 +195,4 @@
       akka_http.testkit
     )
   }
->>>>>>> 3f80d43a
 }