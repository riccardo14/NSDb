package io.radicalbit.nsdb.cluster.endpoint

import java.lang.RuntimeException
import java.util.concurrent.TimeUnit

import akka.actor.{ActorRef, ActorSystem}
import akka.pattern.ask
import akka.util.Timeout
import io.radicalbit.nsdb.client.rpc.GRPCServer
import io.radicalbit.nsdb.common.JSerializable
<<<<<<< HEAD
import io.radicalbit.nsdb.common.protocol.{Bit, ExecuteSQLStatement, SQLStatementExecuted, SQLStatementFailed}
import io.radicalbit.nsdb.common.statement.{
  DeleteSQLStatement,
  DropSQLStatement,
  InsertSQLStatement,
  SelectSQLStatement
}
import io.radicalbit.nsdb.protocol.MessageProtocol.Commands._
import io.radicalbit.nsdb.protocol.MessageProtocol.Events._
import io.radicalbit.nsdb.rpc.common.{Dimension, Bit => GrpcBit}
import io.radicalbit.nsdb.rpc.request.RPCInsert
import io.radicalbit.nsdb.rpc.requestCommand.{DescribeMetric, ShowMetrics}
import io.radicalbit.nsdb.rpc.requestSQL.SQLRequestStatement
=======
import io.radicalbit.nsdb.common.protocol.Bit
import io.radicalbit.nsdb.protocol.MessageProtocol.Commands.MapInput
import io.radicalbit.nsdb.protocol.MessageProtocol.Events.InputMapped
import io.radicalbit.nsdb.rpc.request.{Dimension, RPCInsert}
>>>>>>> 755323a4
import io.radicalbit.nsdb.rpc.response.RPCInsertResult
import io.radicalbit.nsdb.rpc.responseCommand.{MetricSchemaRetrieved, MetricsGot}
import io.radicalbit.nsdb.rpc.responseSQL.SQLStatementResponse
import io.radicalbit.nsdb.rpc.service.NSDBServiceCommandGrpc.NSDBServiceCommand
import io.radicalbit.nsdb.rpc.service.NSDBServiceSQLGrpc.NSDBServiceSQL
import io.radicalbit.nsdb.sql.parser.SQLStatementParser
import org.slf4j.LoggerFactory

import scala.concurrent.{ExecutionContext, Future}
import scala.util.{Failure, Success}

class GrpcEndpoint(readCoordinator: ActorRef, writeCoordinator: ActorRef)(implicit system: ActorSystem)
    extends GRPCServer {

  private val log = LoggerFactory.getLogger(classOf[GrpcEndpoint])

  implicit val timeout: Timeout =
    Timeout(system.settings.config.getDuration("nsdb.rpc-endpoint.timeout", TimeUnit.SECONDS), TimeUnit.SECONDS)
  implicit val sys = system.dispatcher

  log.info("Starting GrpcEndpoint")

  override protected[this] val executionContextExecutor = implicitly[ExecutionContext]

  override protected[this] def serviceSQL = GrpcEndpointServiceSQL

  override protected[this] def serviceCommand = GrpcEndpointServiceCommand

  override protected[this] val port: Int = 7817

  override protected[this] val parserSQL = new SQLStatementParser

  val innerServer = start()

  log.info("GrpcEndpoint started on port {}", port)

  protected[this] object GrpcEndpointServiceCommand extends NSDBServiceCommand {
    override def showMetrics(
        request: ShowMetrics
    ): Future[MetricsGot] = ???

    override def describeMetric(
        request: DescribeMetric
    ): Future[MetricSchemaRetrieved] = ???
  }

  protected[this] object GrpcEndpointServiceSQL extends NSDBServiceSQL {

    override def insertBit(request: RPCInsert): Future[RPCInsertResult] = {
      log.debug("Received a write request {}", request)

      val res = (writeCoordinator ? MapInput(
        db = request.database,
        namespace = request.namespace,
        metric = request.metric,
        ts = request.timestamp,
        record = Bit(timestamp = request.timestamp, dimensions = request.dimensions.map {
          case (k, v) => (k, dimensionFor(v.value))
        }, value = valueFor(request.value))
      )).mapTo[InputMapped] map (_ => RPCInsertResult(completedSuccessfully = true)) recover {
        case t => RPCInsertResult(completedSuccessfully = false, t.getMessage)
      }

      res.onComplete {
        case Success(res: RPCInsertResult) =>
          log.debug("Completed the write request {}", request)
          if (res.completedSuccessfully)
            log.debug("The result is {}", res)
          else
            log.error("The result is {}", res)
        case Failure(t: Throwable) =>
          log.error(s"error on request $request", t)
      }
      res
    }

    private def valueFor(v: RPCInsert.Value): JSerializable = v match {
      case _: RPCInsert.Value.DecimalValue => v.decimalValue.get
      case _: RPCInsert.Value.LongValue    => v.longValue.get
    }

    private def dimensionFor(v: Dimension.Value): JSerializable = v match {
      case _: Dimension.Value.DecimalValue => v.decimalValue.get
      case _: Dimension.Value.LongValue    => v.longValue.get
      case _                               => v.stringValue.get
    }

    override def executeSQLStatement(
        request: SQLRequestStatement
    ): Future[SQLStatementResponse] = {
      val db           = request.db
      val namespace    = request.namespace
      val sqlStatement = parserSQL.parse(request.db, request.namespace, request.statement)
      sqlStatement match {
        // Parsing Success
        case Success(statement) =>
          statement match {
            case select: SelectSQLStatement =>
              (readCoordinator ? ExecuteStatement(select))
                .map {
                  // SelectExecution Success
                  case SelectStatementExecuted(db, namespace, metric, values: Seq[Bit]) =>
                    SQLStatementResponse(
                      db = db,
                      namespace = namespace,
                      metric = metric,
                      completedSuccessfully = true,
                      records = values.map { bit =>
                        GrpcBit(
                          timestamp = bit.timestamp,
                          value = bit.value match {
                            case Some(v: Double) => GrpcBit.Value.DecimalValue(v)
                            case Some(v: Long)   => GrpcBit.Value.LongValue(v)
                          },
                          dimensions = bit.dimensions.map {
                            case (k, v: java.lang.Double)  => (k, Dimension(Dimension.Value.DecimalValue(v)))
                            case (k, v: java.lang.Long)    => (k, Dimension(Dimension.Value.LongValue(v)))
                            case (k, v: java.lang.Integer) => (k, Dimension(Dimension.Value.LongValue(v.longValue())))
                            case (k, v)                    => (k, Dimension(Dimension.Value.StringValue(v.toString)))
                          }
                        )
                      }
                    )
                  // SelectExecution Failure
                  case SelectStatementFailed(reason) =>
                    SQLStatementResponse(
                      db = db,
                      namespace = namespace,
                      completedSuccessfully = false,
                      reason = reason
                    )

                }
            case insert: InsertSQLStatement =>
              val result = InsertSQLStatement
                .unapply(insert)
                .map {
                  case (db, namespace, metric, ts, dimensions, value) =>
                    val timestamp = ts getOrElse System.currentTimeMillis
                    writeCoordinator ? MapInput(timestamp,
                                                db,
                                                namespace,
                                                metric,
                                                Bit(timestamp = timestamp,
                                                    value = value,
                                                    dimensions = dimensions.map(_.fields).getOrElse(Map.empty)))
                }
                .getOrElse(Future(throw new RuntimeException("The insert SQL statement is invalid.")))
              result
                .map {
                  case x: InputMapped =>
                    SQLStatementResponse(db = x.db,
                                         namespace = x.namespace,
                                         metric = x.metric,
                                         completedSuccessfully = true)
                  case x: RecordRejected =>
                    SQLStatementResponse(db = x.db,
                                         namespace = x.namespace,
                                         metric = x.metric,
                                         completedSuccessfully = false,
                                         reason = x.reasons.mkString(","))
                }

            case delete: DeleteSQLStatement =>
              (writeCoordinator ? ExecuteDeleteStatement(delete))
                .mapTo[DeleteStatementExecuted]
                .map(x =>
                  SQLStatementResponse(db = x.db, namespace = x.namespace, metric = x.metric, records = Seq.empty))

            case drop: DropSQLStatement =>
              (writeCoordinator ? DropMetric(statement.db, statement.namespace, statement.metric))
                .mapTo[MetricDropped]
                .map(x =>
                  SQLStatementResponse(db = x.db, namespace = x.namespace, metric = x.metric, records = Seq.empty))
          }

        //Parsing Failure
        case Failure(exception) =>
          exception match {
            case r: RuntimeException =>
              Future.successful(
                SQLStatementResponse(db = request.db,
                                     namespace = request.namespace,
                                     completedSuccessfully = false,
                                     reason = r.getMessage,
                                     message = "")
              )
          }

      }
    }
  }

}<|MERGE_RESOLUTION|>--- conflicted
+++ resolved
@@ -1,6 +1,5 @@
 package io.radicalbit.nsdb.cluster.endpoint
 
-import java.lang.RuntimeException
 import java.util.concurrent.TimeUnit
 
 import akka.actor.{ActorRef, ActorSystem}
@@ -8,8 +7,7 @@
 import akka.util.Timeout
 import io.radicalbit.nsdb.client.rpc.GRPCServer
 import io.radicalbit.nsdb.common.JSerializable
-<<<<<<< HEAD
-import io.radicalbit.nsdb.common.protocol.{Bit, ExecuteSQLStatement, SQLStatementExecuted, SQLStatementFailed}
+import io.radicalbit.nsdb.common.protocol.Bit
 import io.radicalbit.nsdb.common.statement.{
   DeleteSQLStatement,
   DropSQLStatement,
@@ -22,12 +20,6 @@
 import io.radicalbit.nsdb.rpc.request.RPCInsert
 import io.radicalbit.nsdb.rpc.requestCommand.{DescribeMetric, ShowMetrics}
 import io.radicalbit.nsdb.rpc.requestSQL.SQLRequestStatement
-=======
-import io.radicalbit.nsdb.common.protocol.Bit
-import io.radicalbit.nsdb.protocol.MessageProtocol.Commands.MapInput
-import io.radicalbit.nsdb.protocol.MessageProtocol.Events.InputMapped
-import io.radicalbit.nsdb.rpc.request.{Dimension, RPCInsert}
->>>>>>> 755323a4
 import io.radicalbit.nsdb.rpc.response.RPCInsertResult
 import io.radicalbit.nsdb.rpc.responseCommand.{MetricSchemaRetrieved, MetricsGot}
 import io.radicalbit.nsdb.rpc.responseSQL.SQLStatementResponse
@@ -216,9 +208,7 @@
                                      message = "")
               )
           }
-
       }
     }
   }
-
 }