--- conflicted
+++ resolved
@@ -731,11 +731,7 @@
               "registry",
               "people",
               LongPoint.newRangeQuery("timestamp", 2, 4),
-<<<<<<< HEAD
-              InternalSumSimpleAggregation("name", "value")
-=======
-              new InternalSumSimpleAggregation("age", "value")
->>>>>>> e3dceafe
+              InternalSumSimpleAggregation("age", "value")
             ))
         )
       }
@@ -761,11 +757,7 @@
               "registry",
               "people",
               LongPoint.newRangeQuery("timestamp", 2, 4),
-<<<<<<< HEAD
-              InternalSumSimpleAggregation("name", "value")
-=======
-              new InternalSumSimpleAggregation("country", "value")
->>>>>>> e3dceafe
+              InternalSumSimpleAggregation("country", "value")
             ))
         )
       }
@@ -791,11 +783,7 @@
               "registry",
               "people",
               LongPoint.newRangeQuery("timestamp", 2, 4),
-<<<<<<< HEAD
-              InternalFirstSimpleAggregation("name", "value")
-=======
-              new InternalFirstSimpleAggregation("age", "value")
->>>>>>> e3dceafe
+              InternalFirstSimpleAggregation("age", "value")
             ))
         )
       }
@@ -821,8 +809,7 @@
               "registry",
               "people",
               LongPoint.newRangeQuery("timestamp", 2, 4),
-<<<<<<< HEAD
-              InternalLastSimpleAggregation("name", "value")
+              InternalLastSimpleAggregation("country", "value")
             ))
         )
       }
@@ -839,7 +826,7 @@
                 RangeExpression(dimension = "timestamp",
                                 value1 = AbsoluteComparisonValue(2L),
                                 value2 = AbsoluteComparisonValue(4L)))),
-            groupBy = Some(SimpleGroupByAggregation("name"))
+            groupBy = Some(SimpleGroupByAggregation("country"))
           ),
           schema
         ) should be(
@@ -848,7 +835,7 @@
               "registry",
               "people",
               LongPoint.newRangeQuery("timestamp", 2, 4),
-              InternalMaxSimpleAggregation("name", "value")
+              InternalMaxSimpleAggregation("country", "value")
             ))
         )
       }
@@ -865,7 +852,7 @@
                 RangeExpression(dimension = "timestamp",
                                 value1 = AbsoluteComparisonValue(2L),
                                 value2 = AbsoluteComparisonValue(4L)))),
-            groupBy = Some(SimpleGroupByAggregation("name"))
+            groupBy = Some(SimpleGroupByAggregation("country"))
           ),
           schema
         ) should be(
@@ -874,10 +861,7 @@
               "registry",
               "people",
               LongPoint.newRangeQuery("timestamp", 2, 4),
-              InternalMinSimpleAggregation("name", "value")
-=======
-              new InternalLastSimpleAggregation("country", "value")
->>>>>>> e3dceafe
+              InternalMinSimpleAggregation("country", "value")
             ))
         )
       }
@@ -908,11 +892,7 @@
               "registry",
               "people",
               LongPoint.newRangeQuery("timestamp", 2L, 4L),
-<<<<<<< HEAD
-              InternalMaxSimpleAggregation("name", "value"),
-=======
-              new InternalMaxSimpleAggregation("country", "value"),
->>>>>>> e3dceafe
+              InternalMaxSimpleAggregation("country", "value"),
               Some(new Sort(new SortField("value", SortField.Type.DOUBLE, true))),
               Some(5)
             ))
