--- conflicted
+++ resolved
@@ -153,11 +153,10 @@
     * @param postProcFun The function that will be applied after data are retrieved from all the shards.
     * @return the processed results.
     */
-<<<<<<< HEAD
-  private def gatherShardResults(statement: SelectSQLStatement,
-                                 actors: Seq[(Location, ActorRef)],
-                                 msg: ExecuteSelectStatement)(
-      postProcFun: Seq[Bit] => Seq[Bit] = identity): Future[ExecuteSelectStatementResponse] = {
+  private def gatherShardResults(
+      statement: SelectSQLStatement,
+      actors: Seq[(Location, ActorRef)],
+      msg: ExecuteSelectStatement)(postProcFun: Seq[Bit] => Seq[Bit]): Future[ExecuteSelectStatementResponse] = {
 
     def recursiveTask(index: Int, previousFuture: Future[Seq[Any]]): Future[Seq[Any]] = {
       previousFuture.flatMap { previousResults =>
@@ -184,29 +183,10 @@
         val errs = e.collect { case a: SelectStatementFailed => a }
         if (errs.nonEmpty) {
           SelectStatementFailed(statement, errs.map(_.reason).mkString(","))
-        } else
-        SelectStatementExecuted(statement,
-                                  postProcFun(e.asInstanceOf[Seq[SelectStatementExecuted]].flatMap(_.values)))
-=======
-  private def gatherShardResults(
-      statement: SelectSQLStatement,
-      actors: Seq[(Location, ActorRef)],
-      msg: ExecuteSelectStatement)(postProcFun: Seq[Bit] => Seq[Bit]): Future[ExecuteSelectStatementResponse] = {
-    Future
-      .sequence(actors.map {
-        case (_, actor) =>
-          (actor ? msg.copy(locations = actors.map(_._1)))
-            .recoverWith { case t => Future(SelectStatementFailed(statement, t.getMessage)) }
-      })
-      .map { e =>
-        val errs = e.collect { case a: SelectStatementFailed => a }
-        if (errs.nonEmpty) {
-          SelectStatementFailed(statement, errs.map(_.reason).mkString(","))
         } else {
-          val mergeResults = e.asInstanceOf[Seq[SelectStatementExecuted]].flatMap(_.values)
+        val mergeResults = e.asInstanceOf[Seq[SelectStatementExecuted]].flatMap(_.values)
           SelectStatementExecuted(statement, postProcFun(mergeResults))
         }
->>>>>>> 1c14f95f
       }
   }
 
